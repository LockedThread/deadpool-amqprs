#![doc = include_str!("../README.md")]
#![allow(clippy::module_name_repetitions)]

pub mod config;

pub use amqprs;
use amqprs::connection::OpenConnectionArguments;
<<<<<<< HEAD
use config::RecyclingMethod;
=======
use deadpool::managed;
>>>>>>> 2258b847
pub use deadpool::managed::reexports::*;
use deadpool::managed::{RecycleError, RecycleResult};

pub use config::{Config, ConfigError};

deadpool::managed_reexports!(
    "amqprs",
    Manager,
    managed::Object<Manager>,
    amqprs::error::Error,
    ConfigError
);

struct Placeholder;

impl std::fmt::Debug for Placeholder {
    fn fmt(&self, f: &mut std::fmt::Formatter<'_>) -> std::fmt::Result {
        write!(f, "..")
    }
}

/// Type alias for [`Object`] in case Object isn't straight foward enough.
pub type Connection = Object;

/// [`Manager`] for creating and recycling [`amqprs`] connections.
pub struct Manager {
    con_args: OpenConnectionArguments,
    recycling_method: RecyclingMethod,
}

impl Manager {
    /// Creates a new [`Manager`] from the given arguments.
    #[must_use]
    #[inline]
    pub const fn new(con_args: OpenConnectionArguments, recycling_method: RecyclingMethod) -> Self {
        Self {
            con_args,
            recycling_method,
        }
    }
}

impl std::fmt::Debug for Manager {
    fn fmt(&self, f: &mut std::fmt::Formatter<'_>) -> std::fmt::Result {
        f.debug_struct("Manager")
            .field("con_args", &Placeholder)
            .finish()
    }
}

impl managed::Manager for Manager {
    /// Type of [`Object`]s that this [`Manager`] creates and recycles.
    type Type = amqprs::connection::Connection;
    /// Error that this [`Manager`] can return when creating and/or recycling
    /// [`Object`]s.
    type Error = amqprs::error::Error;

    /// Creates a new instance of [`Manager::Type`].
    async fn create(&self) -> Result<Self::Type, Self::Error> {
        Self::Type::open(&self.con_args).await
    }

    /// Tries to recycle an instance of [`Manager::Type`].
    ///
    /// # Errors
    ///
    /// Returns [`Manager::Error`] if the instance couldn't be recycled.
    async fn recycle(&self, conn: &mut Self::Type, _: &Metrics) -> RecycleResult<Self::Error> {
        if conn.is_open() {
            if self.recycling_method == RecyclingMethod::Verified
                && conn.open_channel(None).await.is_err()
            {
                return Err(RecycleError::StaticMessage("Connection closed."));
            }
            Ok(())
        } else {
            Err(RecycleError::message("Connection closed."))
        }
    }
}<|MERGE_RESOLUTION|>--- conflicted
+++ resolved
@@ -5,11 +5,8 @@
 
 pub use amqprs;
 use amqprs::connection::OpenConnectionArguments;
-<<<<<<< HEAD
 use config::RecyclingMethod;
-=======
 use deadpool::managed;
->>>>>>> 2258b847
 pub use deadpool::managed::reexports::*;
 use deadpool::managed::{RecycleError, RecycleResult};
 
@@ -82,7 +79,7 @@
             if self.recycling_method == RecyclingMethod::Verified
                 && conn.open_channel(None).await.is_err()
             {
-                return Err(RecycleError::StaticMessage("Connection closed."));
+                return Err(RecycleError::message("Connection closed."));
             }
             Ok(())
         } else {
